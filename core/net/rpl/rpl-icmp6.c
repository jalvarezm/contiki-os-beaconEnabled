/**
 * \addtogroup uip6
 * @{
 */
/*
 * Copyright (c) 2010, Swedish Institute of Computer Science.
 * All rights reserved.
 *
 * Redistribution and use in source and binary forms, with or without
 * modification, are permitted provided that the following conditions
 * are met:
 * 1. Redistributions of source code must retain the above copyright
 *    notice, this list of conditions and the following disclaimer.
 * 2. Redistributions in binary form must reproduce the above copyright
 *    notice, this list of conditions and the following disclaimer in the
 *    documentation and/or other materials provided with the distribution.
 * 3. Neither the name of the Institute nor the names of its contributors
 *    may be used to endorse or promote products derived from this software
 *    without specific prior written permission.
 *
 * THIS SOFTWARE IS PROVIDED BY THE INSTITUTE AND CONTRIBUTORS ``AS IS'' AND
 * ANY EXPRESS OR IMPLIED WARRANTIES, INCLUDING, BUT NOT LIMITED TO, THE
 * IMPLIED WARRANTIES OF MERCHANTABILITY AND FITNESS FOR A PARTICULAR PURPOSE
 * ARE DISCLAIMED.  IN NO EVENT SHALL THE INSTITUTE OR CONTRIBUTORS BE LIABLE
 * FOR ANY DIRECT, INDIRECT, INCIDENTAL, SPECIAL, EXEMPLARY, OR CONSEQUENTIAL
 * DAMAGES (INCLUDING, BUT NOT LIMITED TO, PROCUREMENT OF SUBSTITUTE GOODS
 * OR SERVICES; LOSS OF USE, DATA, OR PROFITS; OR BUSINESS INTERRUPTION)
 * HOWEVER CAUSED AND ON ANY THEORY OF LIABILITY, WHETHER IN CONTRACT, STRICT
 * LIABILITY, OR TORT (INCLUDING NEGLIGENCE OR OTHERWISE) ARISING IN ANY WAY
 * OUT OF THE USE OF THIS SOFTWARE, EVEN IF ADVISED OF THE POSSIBILITY OF
 * SUCH DAMAGE.
 *
 * This file is part of the Contiki operating system.
 *
 */
/**
 * \file
 *         ICMP6 I/O for RPL control messages.
 *
 * \author Joakim Eriksson <joakime@sics.se>, Nicolas Tsiftes <nvt@sics.se>
 * Contributors: Niclas Finne <nfi@sics.se>, Joel Hoglund <joel@sics.se>,
 *               Mathieu Pouillot <m.pouillot@watteco.com>
 */

#include "net/tcpip.h"
#include "net/uip.h"
#include "net/uip-ds6.h"
#include "net/uip-nd6.h"
#include "net/uip-icmp6.h"
#include "net/rpl/rpl-private.h"
#include "net/packetbuf.h"

#include <limits.h>
#include <string.h>

#define DEBUG DEBUG_NONE

#include "net/uip-debug.h"

/*---------------------------------------------------------------------------*/
#define RPL_DIO_GROUNDED                 0x80
#define RPL_DIO_MOP_SHIFT                3
#define RPL_DIO_MOP_MASK                 0x3c
#define RPL_DIO_PREFERENCE_MASK          0x07

#define UIP_IP_BUF       ((struct uip_ip_hdr *)&uip_buf[UIP_LLH_LEN])
#define UIP_ICMP_BUF     ((struct uip_icmp_hdr *)&uip_buf[uip_l2_l3_hdr_len])
#define UIP_ICMP_PAYLOAD ((unsigned char *)&uip_buf[uip_l2_l3_icmp_hdr_len])
/*---------------------------------------------------------------------------*/
static void dis_input(void);
static void dio_input(void);
static void dao_input(void);
static void dao_ack_input(void);

<<<<<<< HEAD
static uint8_t dao_sequence = RPL_LOLLIPOP_INIT;
=======
/* some debug callbacks useful when debugging RPL networks */
#ifdef RPL_DEBUG_DIO_INPUT
void RPL_DEBUG_DIO_INPUT(uip_ipaddr_t *, rpl_dio_t *);
#endif

#ifdef RPL_DEBUG_DAO_OUTPUT
void RPL_DEBUG_DAO_OUTPUT(rpl_parent_t *);
#endif


static uint8_t dao_sequence;
>>>>>>> fb977cb9
/*---------------------------------------------------------------------------*/
static int
get_global_addr(uip_ipaddr_t *addr)
{
  int i;
  int state;

  for(i = 0; i < UIP_DS6_ADDR_NB; i++) {
    state = uip_ds6_if.addr_list[i].state;
    if(uip_ds6_if.addr_list[i].isused &&
       (state == ADDR_TENTATIVE || state == ADDR_PREFERRED)) {
      if(!uip_is_addr_link_local(&uip_ds6_if.addr_list[i].ipaddr)) {
        memcpy(addr, &uip_ds6_if.addr_list[i].ipaddr, sizeof(uip_ipaddr_t));
        return 1;
      }
    }
  }
  return 0;
}
/*---------------------------------------------------------------------------*/
static uint32_t
get32(uint8_t *buffer, int pos)
{
  return (uint32_t)buffer[pos] << 24 | (uint32_t)buffer[pos + 1] << 16 |
         (uint32_t)buffer[pos + 2] << 8 | buffer[pos + 3];
}
/*---------------------------------------------------------------------------*/
static void
set32(uint8_t *buffer, int pos, uint32_t value)
{
  buffer[pos++] = value >> 24;
  buffer[pos++] = (value >> 16) & 0xff;
  buffer[pos++] = (value >> 8) & 0xff;
  buffer[pos++] = value & 0xff;
}
/*---------------------------------------------------------------------------*/
static uint16_t
get16(uint8_t *buffer, int pos)
{
  return (uint16_t)buffer[pos] << 8 | buffer[pos + 1];
}
/*---------------------------------------------------------------------------*/
static void
set16(uint8_t *buffer, int pos, uint16_t value)
{
  buffer[pos++] = value >> 8;
  buffer[pos++] = value & 0xff;
}
/*---------------------------------------------------------------------------*/
static void
dis_input(void)
{
  rpl_instance_t *instance;
  rpl_instance_t *end;

  /* DAG Information Solicitation */
  PRINTF("RPL: Received a DIS from ");
  PRINT6ADDR(&UIP_IP_BUF->srcipaddr);
  PRINTF("\n");

  for(instance = &instance_table[0], end = instance + RPL_MAX_INSTANCES; instance < end; ++instance) {
    if(instance->used == 1 ) {
#if RPL_LEAF_ONLY
      if(!uip_is_addr_mcast(&UIP_IP_BUF->destipaddr)) {
#else /* !RPL_LEAF_ONLY */
      if(uip_is_addr_mcast(&UIP_IP_BUF->destipaddr)) {
        PRINTF("RPL: Multicast DIS => reset DIO timer\n");
        rpl_reset_dio_timer(instance, 0);
      } else {
#endif /* !RPL_LEAF_ONLY */
        PRINTF("RPL: Unicast DIS, reply to sender\n");
        dio_output(instance, &UIP_IP_BUF->srcipaddr);
      }
    }
  }
}
/*---------------------------------------------------------------------------*/
void
dis_output(uip_ipaddr_t *addr)
{
  unsigned char *buffer;
  uip_ipaddr_t tmpaddr;

  /* DAG Information Solicitation  - 2 bytes reserved */
  /*      0                   1                   2        */
  /*      0 1 2 3 4 5 6 7 8 9 0 1 2 3 4 5 6 7 8 9 0 1 2 3  */
  /*     +-+-+-+-+-+-+-+-+-+-+-+-+-+-+-+-+-+-+-+-+-+-+-+-+ */
  /*     |     Flags     |   Reserved    |   Option(s)...  */
  /*     +-+-+-+-+-+-+-+-+-+-+-+-+-+-+-+-+-+-+-+-+-+-+-+-+ */

  buffer = UIP_ICMP_PAYLOAD;
  buffer[0] = buffer[1] = 0;

  if(addr == NULL) {
    PRINTF("RPL: Sending a DIS\n");
    uip_create_linklocal_rplnodes_mcast(&tmpaddr);
    addr = &tmpaddr;
  } else {
    PRINTF("RPL: Sending a unicast DIS\n");
  }
  uip_icmp6_send(addr, ICMP6_RPL, RPL_CODE_DIS, 2);
}
/*---------------------------------------------------------------------------*/
static void
dio_input(void)
{
  unsigned char *buffer;
  uint8_t buffer_length;
  rpl_dio_t dio;
  uint8_t subopt_type;
  int i;
  int len;
  uip_ipaddr_t from;
  uip_ds6_nbr_t *nbr;

  memset(&dio, 0, sizeof(dio));

  dio.dag_intdoubl = DEFAULT_DIO_INTERVAL_DOUBLINGS;
  dio.dag_intmin = DEFAULT_DIO_INTERVAL_MIN;
  dio.dag_redund = DEFAULT_DIO_REDUNDANCY;

  uip_ipaddr_copy(&from, &UIP_IP_BUF->srcipaddr);

  /* DAG Information Object */
  PRINTF("RPL: Received a DIO from ");
  PRINT6ADDR(&from);
  PRINTF("\n");

  if((nbr = uip_ds6_nbr_lookup(&from)) == NULL) {
    if((nbr = uip_ds6_nbr_add(&from, (uip_lladdr_t *)
                              packetbuf_addr(PACKETBUF_ADDR_SENDER),
                              0, NBR_REACHABLE)) != NULL) {
      /* set reachable timer */
      stimer_set(&nbr->reachable, UIP_ND6_REACHABLE_TIME / 1000);
      PRINTF("RPL: Neighbor added to neighbor cache ");
      PRINT6ADDR(&from);
      PRINTF(", ");
      PRINTLLADDR((uip_lladdr_t *)packetbuf_addr(PACKETBUF_ADDR_SENDER));
      PRINTF("\n");
    }
  } else {
    PRINTF("RPL: Neighbor already in neighbor cache\n");
  }

  buffer_length = uip_len - uip_l2_l3_icmp_hdr_len;

#if RPL_CONF_ADJUST_LLH_LEN
  buffer_length += UIP_LLH_LEN; /* Add jackdaw, minimal-net ethernet header */
#endif

  /* Process the DIO base option. */
  i = 0;
  buffer = UIP_ICMP_PAYLOAD;

  dio.instance_id = buffer[i++];
  dio.version = buffer[i++];
  dio.rank = get16(buffer, i);
  i += 2;

  PRINTF("RPL: Incoming DIO InstanceID-Version %u-%u\n", (unsigned)dio.instance_id,(unsigned)dio.version);
  PRINTF("RPL: Incoming DIO rank %u\n", (unsigned)dio.rank);

  dio.grounded = buffer[i] & RPL_DIO_GROUNDED;
  dio.mop = (buffer[i]& RPL_DIO_MOP_MASK) >> RPL_DIO_MOP_SHIFT;
  dio.preference = buffer[i++] & RPL_DIO_PREFERENCE_MASK;

  dio.dtsn = buffer[i++];
  /* two reserved bytes */
  i += 2;

  memcpy(&dio.dag_id, buffer + i, sizeof(dio.dag_id));
  i += sizeof(dio.dag_id);

  PRINTF("RPL: Incoming DIO DODAG ");
  PRINT6ADDR(&dio.dag_id);
  PRINTF(", preference: %u\n", dio.preference);

  /* Check if there are any DIO suboptions. */
  for(; i < buffer_length; i += len) {
    subopt_type = buffer[i];
    if(subopt_type == RPL_OPTION_PAD1) {
      len = 1;
    } else {
      /* Suboption with a two-byte header + payload */
      len = 2 + buffer[i + 1];
    }

    if(len + i > buffer_length) {
      PRINTF("RPL: Invalid DIO packet\n");
      RPL_STAT(rpl_stats.malformed_msgs++);
      return;
    }

    PRINTF("RPL: DIO option %u, length: %u\n", subopt_type, len - 2);

    switch(subopt_type) {
    case RPL_OPTION_DAG_METRIC_CONTAINER:
      if(len < 6) {
        PRINTF("RPL: Invalid DAG MC, len = %d\n", len);
	RPL_STAT(rpl_stats.malformed_msgs++);
        return;
      }
      dio.mc.type = buffer[i + 2];
      dio.mc.flags = buffer[i + 3] << 1;
      dio.mc.flags |= buffer[i + 4] >> 7;
      dio.mc.aggr = (buffer[i + 4] >> 4) & 0x3;
      dio.mc.prec = buffer[i + 4] & 0xf;
      dio.mc.length = buffer[i + 5];

      if(dio.mc.type == RPL_DAG_MC_ETX) {
        dio.mc.obj.etx = get16(buffer, i + 6);

        PRINTF("RPL: DAG MC: type %u, flags %u, aggr %u, prec %u, length %u, ETX %u\n",
	       (unsigned)dio.mc.type,  
	       (unsigned)dio.mc.flags, 
	       (unsigned)dio.mc.aggr, 
	       (unsigned)dio.mc.prec, 
	       (unsigned)dio.mc.length, 
	       (unsigned)dio.mc.obj.etx);
      } else if(dio.mc.type == RPL_DAG_MC_ENERGY) {
        dio.mc.obj.energy.flags = buffer[i + 6];
        dio.mc.obj.energy.energy_est = buffer[i + 7];
      } else {
       PRINTF("RPL: Unhandled DAG MC type: %u\n", (unsigned)dio.mc.type);
       return;
      }
      break;
    case RPL_OPTION_ROUTE_INFO:
      if(len < 9) {
        PRINTF("RPL: Invalid destination prefix option, len = %d\n", len);
	RPL_STAT(rpl_stats.malformed_msgs++);
        return;
      }

      /* flags is both preference and flags for now */
      dio.destination_prefix.length = buffer[i + 2];
      dio.destination_prefix.flags = buffer[i + 3];
      dio.destination_prefix.lifetime = get32(buffer, i + 4);

      if(((dio.destination_prefix.length + 7) / 8) + 8 <= len &&
         dio.destination_prefix.length <= 128) {
        PRINTF("RPL: Copying destination prefix\n");
        memcpy(&dio.destination_prefix.prefix, &buffer[i + 8],
               (dio.destination_prefix.length + 7) / 8);
      } else {
        PRINTF("RPL: Invalid route infoprefix option, len = %d\n", len);
	RPL_STAT(rpl_stats.malformed_msgs++);
	return;
      }

      break;
    case RPL_OPTION_DAG_CONF:
      if(len != 16) {
        PRINTF("RPL: Invalid DAG configuration option, len = %d\n", len);
	RPL_STAT(rpl_stats.malformed_msgs++);
        return;
      }

      /* Path control field not yet implemented - at i + 2 */
      dio.dag_intdoubl = buffer[i + 3];
      dio.dag_intmin = buffer[i + 4];
      dio.dag_redund = buffer[i + 5];
      dio.dag_max_rankinc = get16(buffer, i + 6);
      dio.dag_min_hoprankinc = get16(buffer, i + 8);
      dio.ocp = get16(buffer, i + 10);
      /* buffer + 12 is reserved */
      dio.default_lifetime = buffer[i + 13];
      dio.lifetime_unit = get16(buffer, i + 14);
      PRINTF("RPL: DIO Conf:dbl=%d, min=%d red=%d maxinc=%d mininc=%d ocp=%d d_l=%u l_u=%u\n",
             dio.dag_intdoubl, dio.dag_intmin, dio.dag_redund,
             dio.dag_max_rankinc, dio.dag_min_hoprankinc, dio.ocp,
             dio.default_lifetime, dio.lifetime_unit);
      break;
    case RPL_OPTION_PREFIX_INFO:
      if(len != 32) {
        PRINTF("RPL: DAG Prefix info not ok, len != 32\n");
	RPL_STAT(rpl_stats.malformed_msgs++);
        return;
      }
      dio.prefix_info.length = buffer[i + 2];
      dio.prefix_info.flags = buffer[i + 3];
      /* valid lifetime is ingnored for now - at i + 4 */
      /* preferred lifetime stored in lifetime */
      dio.prefix_info.lifetime = get32(buffer, i + 8);
      /* 32-bit reserved at i + 12 */
      PRINTF("RPL: Copying prefix information\n");
      memcpy(&dio.prefix_info.prefix, &buffer[i + 16], 16);
      break;
    default:
      PRINTF("RPL: Unsupported suboption type in DIO: %u\n",
	(unsigned)subopt_type);
    }
  }

#ifdef RPL_DEBUG_DIO_INPUT
  RPL_DEBUG_DIO_INPUT(&from, &dio);
#endif

  rpl_process_dio(&from, &dio);
}
/*---------------------------------------------------------------------------*/
void
dio_output(rpl_instance_t *instance, uip_ipaddr_t *uc_addr)
{
  unsigned char *buffer;
  int pos;
#if !RPL_LEAF_ONLY
  uip_ipaddr_t addr;
#endif /* !RPL_LEAF_ONLY */

#if RPL_LEAF_ONLY
  /* only respond to unicast DIS */
  if(uc_addr == NULL) {
    return;
  }
#endif /* RPL_LEAF_ONLY */

  rpl_dag_t *dag = instance->current_dag;

  /* DAG Information Object */
  pos = 0;

  buffer = UIP_ICMP_PAYLOAD;
  buffer[pos++] = instance->instance_id;
  buffer[pos++] = dag->version;
<<<<<<< HEAD
#if RPL_LEAF_ONLY
  buffer[pos++] = INFINITE_RANK >> 8;
  buffer[pos++] = INFINITE_RANK & 0xff;
#else /* RPL_LEAF_ONLY */
  buffer[pos++] = dag->rank >> 8;
  buffer[pos++] = dag->rank & 0xff;
#endif /* RPL_LEAF_ONLY */
=======
  set16(buffer, pos, dag->rank);
  pos += 2;
>>>>>>> fb977cb9

  buffer[pos] = 0;
  if(dag->grounded) {
    buffer[pos] |= RPL_DIO_GROUNDED;
  }

<<<<<<< HEAD
  buffer[pos] |= instance->mop << RPL_DIO_MOP_SHIFT;
  buffer[pos] |= dag->preference & RPL_DIO_PREFERENCE_MASK;
  pos++;

  buffer[pos++] = instance->dtsn_out;

  if(RPL_LOLLIPOP_IS_INIT(instance->dtsn_out))
    RPL_LOLLIPOP_INCREMENT(instance->dtsn_out);
=======
  buffer[pos++] = dag->mop << RPL_DIO_MOP_SHIFT;
  buffer[pos++] = ++dag->dtsn_out;
>>>>>>> fb977cb9

  /* reserved 2 bytes */
  buffer[pos++] = 0; /* flags */
  buffer[pos++] = 0; /* reserved */

  memcpy(buffer + pos, &dag->dag_id, sizeof(dag->dag_id));
  pos += 16;

#if !RPL_LEAF_ONLY
  if(instance->mc.type != RPL_DAG_MC_NONE) {
    instance->of->update_metric_container(instance);

    buffer[pos++] = RPL_OPTION_DAG_METRIC_CONTAINER;
    buffer[pos++] = 6;
    buffer[pos++] = instance->mc.type;
    buffer[pos++] = instance->mc.flags >> 1;
    buffer[pos] = (instance->mc.flags & 1) << 7;
    buffer[pos++] |= (instance->mc.aggr << 4) | instance->mc.prec;
    if(instance->mc.type == RPL_DAG_MC_ETX) {
      buffer[pos++] = 2;
<<<<<<< HEAD
      buffer[pos++] = instance->mc.obj.etx >> 8;
      buffer[pos++] = instance->mc.obj.etx & 0xff;
    } else if(instance->mc.type == RPL_DAG_MC_ENERGY) {
=======
      set16(buffer, pos, dag->mc.obj.etx);
      pos += 2;
    } else if(dag->mc.type == RPL_DAG_MC_ENERGY) {
>>>>>>> fb977cb9
      buffer[pos++] = 2;
      buffer[pos++] = instance->mc.obj.energy.flags;
      buffer[pos++] = instance->mc.obj.energy.energy_est;
    } else {
      PRINTF("RPL: Unable to send DIO because of unhandled DAG MC type %u\n",
	(unsigned)instance->mc.type);
      return;
    }
  }

<<<<<<< HEAD
#endif /* RPL_LEAF_ONLY */

  /* Always add a sub-option for DAG configuration */
  buffer[pos++] = RPL_DIO_SUBOPT_DAG_CONF;
  buffer[pos++] = 14;
  buffer[pos++] = 0; /* No Auth, PCS = 0 */
  buffer[pos++] = instance->dio_intdoubl;
  buffer[pos++] = instance->dio_intmin;
  buffer[pos++] = instance->dio_redundancy;
  buffer[pos++] = instance->max_rankinc >> 8;
  buffer[pos++] = instance->max_rankinc & 0xff;
  buffer[pos++] = instance->min_hoprankinc >> 8;
  buffer[pos++] = instance->min_hoprankinc & 0xff;
  /* OCP is in the DAG_CONF option */
  buffer[pos++] = instance->of->ocp >> 8;
  buffer[pos++] = instance->of->ocp & 0xff;
  buffer[pos++] = 0; /* reserved */
  buffer[pos++] = instance->default_lifetime;
  buffer[pos++] = instance->lifetime_unit >> 8;
  buffer[pos++] = instance->lifetime_unit & 0xff;
=======
  /* Always add a DAG configuration option. */
  buffer[pos++] = RPL_OPTION_DAG_CONF;
  buffer[pos++] = 14;
  buffer[pos++] = 0; /* No Auth, PCS = 0 */
  buffer[pos++] = dag->dio_intdoubl;
  buffer[pos++] = dag->dio_intmin;
  buffer[pos++] = dag->dio_redundancy;
  set16(buffer, pos, dag->max_rankinc);
  pos += 2;
  set16(buffer, pos, dag->min_hoprankinc);
  pos += 2;
  /* OCP is in the DAG_CONF option */
  set16(buffer, pos, dag->of->ocp);
  pos += 2;
  buffer[pos++] = 0; /* reserved */
  buffer[pos++] = dag->default_lifetime;
  set16(buffer, pos, dag->lifetime_unit);
  pos += 2;
>>>>>>> fb977cb9

  /* Check if we have a prefix to send also. */
  if(dag->prefix_info.length > 0) {
    buffer[pos++] = RPL_OPTION_PREFIX_INFO;
    buffer[pos++] = 30; /* always 30 bytes + 2 long */
    buffer[pos++] = dag->prefix_info.length;
    buffer[pos++] = dag->prefix_info.flags;
    set32(buffer, pos, dag->prefix_info.lifetime);
    pos += 4;
    set32(buffer, pos, dag->prefix_info.lifetime);
    pos += 4;
    memset(&buffer[pos], 0, 4);
    pos += 4;
    memcpy(&buffer[pos], &dag->prefix_info.prefix, 16);
    pos += 16;
    PRINTF("RPL: Sending prefix info in DIO for ");
    PRINT6ADDR(&dag->prefix_info.prefix);
    PRINTF("\n");
  } else {
    PRINTF("RPL: No prefix to announce (len %d)\n",
           dag->prefix_info.length);
  }

#if RPL_LEAF_ONLY
  PRINTF("RPL: Sending unicast-DIO with rank %u to ",
      (unsigned)dag->rank);
  PRINT6ADDR(uc_addr);
  PRINTF("\n");
  uip_icmp6_send(uc_addr, ICMP6_RPL, RPL_CODE_DIO, pos);
#else /* RPL_LEAF_ONLY */
  /* Unicast requests get unicast replies! */
  if(uc_addr == NULL) {
    PRINTF("RPL: Sending a multicast-DIO with rank %u\n",
        (unsigned)instance->current_dag->rank);
    uip_create_linklocal_rplnodes_mcast(&addr);
    uip_icmp6_send(&addr, ICMP6_RPL, RPL_CODE_DIO, pos);
  } else {
    PRINTF("RPL: Sending unicast-DIO with rank %u to ",
        (unsigned)instance->current_dag->rank);
    PRINT6ADDR(uc_addr);
    PRINTF("\n");
    uip_icmp6_send(uc_addr, ICMP6_RPL, RPL_CODE_DIO, pos);
  }
#endif /* RPL_LEAF_ONLY */
}
/*---------------------------------------------------------------------------*/
static void
dao_input(void)
{
  uip_ipaddr_t dao_sender_addr;
  rpl_dag_t *dag;
  rpl_instance_t *instance;
  unsigned char *buffer;
  uint16_t sequence;
  uint8_t instance_id;
  uint8_t lifetime;
  uint8_t prefixlen;
  uint8_t flags;
  uint8_t subopt_type;
  uint8_t pathcontrol;
  uint8_t pathsequence;
  uip_ipaddr_t prefix;
  uip_ds6_route_t *rep;
  uint8_t buffer_length;
  int pos;
  int len;
  int i;
  int learned_from;
  rpl_parent_t *p;

  prefixlen = 0;

  uip_ipaddr_copy(&dao_sender_addr, &UIP_IP_BUF->srcipaddr);

  /* Destination Advertisement Object */
  PRINTF("RPL: Received a DAO from ");
  PRINT6ADDR(&dao_sender_addr);
  PRINTF("\n");

  buffer = UIP_ICMP_PAYLOAD;
  buffer_length = uip_len - uip_l2_l3_icmp_hdr_len;

#if RPL_CONF_ADJUST_LLH_LEN
  buffer_length += UIP_LLH_LEN; /* Add jackdaw, minimal-net ethernet header */
#endif
  pos = 0;
  instance_id = buffer[pos++];

  instance = rpl_get_instance(instance_id);
  if(instance == NULL) {
    PRINTF("RPL: Ignoring a DAO for an unknown RPL instance(%u)\n",
           instance_id);
    return;
  }

  lifetime = instance->default_lifetime;

  flags = buffer[pos++];
  /* reserved */
  pos++;
  sequence = buffer[pos++];

  dag = instance->current_dag;
  /* Is the DAGID present? */
  if(flags & RPL_DAO_D_FLAG) {
    if(memcmp(&dag->dag_id, &buffer[pos], sizeof(dag->dag_id))) {
      PRINTF("RPL: Ignoring a DAO for a DODAG different from ours\n");
      return;
    }
    pos += 16;
  } else {
    /* Perhaps, there are verification to do but ... */
  }

  /* Check if there are any RPL options present. */
  i = pos;
  for(; i < buffer_length; i += len) {
    subopt_type = buffer[i];
    if(subopt_type == RPL_OPTION_PAD1) {
      len = 1;
    } else {
<<<<<<< HEAD
      /* Sub-option with a two-byte header + payload */
=======
      /* The option consists of a two-byte header and a payload. */
>>>>>>> fb977cb9
      len = 2 + buffer[i + 1];
    }

    switch(subopt_type) {
    case RPL_OPTION_TARGET:
      /* handle the target option */
      prefixlen = buffer[i + 3];
      memset(&prefix, 0, sizeof(prefix));
      memcpy(&prefix, buffer + i + 4, (prefixlen + 7) / CHAR_BIT);
      break;
    case RPL_OPTION_TRANSIT:
      /* The path sequence and control are ignored. */
      pathcontrol = buffer[i + 3];
      pathsequence = buffer[i + 4];
      lifetime = buffer[i + 5];
      /* The parent address is also ignored. */
      break;
    }
  }

  PRINTF("RPL: DAO lifetime: %u, prefix length: %u prefix: ",
          (unsigned)lifetime, (unsigned)prefixlen);
  PRINT6ADDR(&prefix);
  PRINTF("\n");

  rep = uip_ds6_route_lookup(&prefix);

  if(lifetime == ZERO_LIFETIME) {
    /* No-Path DAO received; invoke the route purging routine. */
    if(rep != NULL && rep->state.saved_lifetime == 0 && rep->length==prefixlen) {
      PRINTF("RPL: Setting expiration timer for prefix ");
      PRINT6ADDR(&prefix);
      PRINTF("\n");
      rep->state.saved_lifetime = rep->state.lifetime;
      rep->state.lifetime = DAO_EXPIRATION_TIMEOUT;
    }
    return;
  }

  learned_from = uip_is_addr_mcast(&dao_sender_addr) ?
                 RPL_ROUTE_FROM_MULTICAST_DAO : RPL_ROUTE_FROM_UNICAST_DAO;

  if(learned_from == RPL_ROUTE_FROM_UNICAST_DAO) {
    /* Check whether this is a DAO forwarding loop. */
    p = rpl_find_parent(dag, &dao_sender_addr);
    /* check if this is a new DAO registration with an "illegal" rank */
    /* if we already route to this node it is likely */
    if(p != NULL && DAG_RANK(p->rank, instance) < DAG_RANK(dag->rank, instance)) {
      PRINTF("RPL: Loop detected when receiving a unicast DAO from a node with a lower rank! (%u < %u)\n",
          DAG_RANK(p->rank, instance), DAG_RANK(dag->rank, instance));
      p->rank = INFINITE_RANK;
      p->updated = 1;
      return;
    }
  }

  rep = rpl_add_route(dag, &prefix, prefixlen, &dao_sender_addr);
  if(rep == NULL) {
    RPL_STAT(rpl_stats.mem_overflows++);
    PRINTF("RPL: Could not add a route after receiving a DAO\n");
    return;
  }

  rep->state.lifetime = RPL_LIFETIME(instance, lifetime);
  rep->state.learned_from = learned_from;

  if(learned_from == RPL_ROUTE_FROM_UNICAST_DAO) {
    if(dag->preferred_parent) {
      PRINTF("RPL: Forwarding DAO to parent ");
      PRINT6ADDR(&dag->preferred_parent->addr);
      PRINTF("\n");
      uip_icmp6_send(&dag->preferred_parent->addr,
                     ICMP6_RPL, RPL_CODE_DAO, buffer_length);
    }
    if(flags & RPL_DAO_K_FLAG) {
      dao_ack_output(instance, &dao_sender_addr, sequence);
    }
  }
}
/*---------------------------------------------------------------------------*/
void
dao_output(rpl_parent_t *n, uint8_t lifetime)
{
  rpl_dag_t *dag;
  rpl_instance_t *instance;
  unsigned char *buffer;
  uint8_t prefixlen;
  uip_ipaddr_t addr;
  uip_ipaddr_t prefix;
  int pos;

  /* Destination Advertisement Object */
  if(get_global_addr(&prefix) == 0) {
    PRINTF("RPL: No global address set for this node - suppressing DAO\n");
    return;
  }

  if(n == NULL) {
    dag = rpl_get_any_dag();
    if(dag == NULL) {
      PRINTF("RPL: Did not join a DAG before sending DAO\n");
      return;
    }
  } else {
    dag = n->dag;
  }

<<<<<<< HEAD
  instance = dag->instance;
=======
#ifdef RPL_DEBUG_DAO_OUTPUT
  RPL_DEBUG_DAO_OUTPUT(n);
#endif
>>>>>>> fb977cb9

  buffer = UIP_ICMP_PAYLOAD;

  RPL_LOLLIPOP_INCREMENT(dao_sequence);
  pos = 0;

  buffer[pos++] = instance->instance_id;
  buffer[pos] = 0;
#if RPL_DAO_SPECIFY_DODAG
  buffer[pos] |= RPL_DAO_D_FLAG;
#endif /* RPL_DAO_SPECIFY_DODAG */
#if RPL_CONF_DAO_ACK
  buffer[pos] |= RPL_DAO_K_FLAG;
#endif /* RPL_CONF_DAO_ACK */
  ++pos;
  buffer[pos++] = 0; /* reserved */
  buffer[pos++] = dao_sequence;
#if RPL_DAO_SPECIFY_DODAG
  memcpy(buffer + pos, &dag->dag_id, sizeof(dag->dag_id));
  pos+=sizeof(dag->dag_id);
#endif /* RPL_DAO_SPECIFY_DODAG */

  /* create target subopt */
  prefixlen = sizeof(prefix) * CHAR_BIT;
  buffer[pos++] = RPL_OPTION_TARGET;
  buffer[pos++] = 2 + ((prefixlen + 7) / CHAR_BIT);
  buffer[pos++] = 0; /* reserved */
  buffer[pos++] = prefixlen;
  memcpy(buffer + pos, &prefix, (prefixlen + 7) / CHAR_BIT);
  pos += ((prefixlen + 7) / CHAR_BIT);

  /* Create a transit information sub-option. */
  buffer[pos++] = RPL_OPTION_TRANSIT;
  buffer[pos++] = 4;
  buffer[pos++] = 0; /* flags - ignored */
  buffer[pos++] = 0; /* path control - ignored */
  buffer[pos++] = 0; /* path seq - ignored */
  buffer[pos++] = lifetime;

  if(n == NULL) {
    uip_create_linklocal_rplnodes_mcast(&addr);
  } else {
    uip_ipaddr_copy(&addr, &n->addr);
  }

  PRINTF("RPL: Sending DAO with prefix ");
  PRINT6ADDR(&prefix);
  PRINTF(" to ");
  if(n != NULL) {
    PRINT6ADDR(&n->addr);
  } else {
    PRINTF("multicast address");
  }
  PRINTF("\n");

  uip_icmp6_send(&addr, ICMP6_RPL, RPL_CODE_DAO, pos);
}
/*---------------------------------------------------------------------------*/
static void
dao_ack_input(void)
{
  unsigned char *buffer;
  uint8_t buffer_length;
  uint8_t instance_id;
  uint8_t sequence;
  uint8_t status;

  buffer = UIP_ICMP_PAYLOAD;
  buffer_length = uip_len - uip_l2_l3_icmp_hdr_len;

  instance_id = buffer[0];
  sequence = buffer[2];
  status = buffer[3];

  PRINTF("RPL: Received a DAO ACK with sequence number %d and status %d from ",
    sequence, status);
  PRINT6ADDR(&UIP_IP_BUF->srcipaddr);
  PRINTF("\n");
}
/*---------------------------------------------------------------------------*/
void
dao_ack_output(rpl_instance_t *instance, uip_ipaddr_t *dest, uint8_t sequence)
{
  unsigned char *buffer;

  PRINTF("RPL: Sending a DAO ACK with sequence number %d to ", sequence);
  PRINT6ADDR(dest);
  PRINTF("\n");

  buffer = UIP_ICMP_PAYLOAD;

  buffer[0] = instance->instance_id;
  buffer[1] = 0;
  buffer[2] = sequence;
  buffer[3] = 0;

  uip_icmp6_send(dest, ICMP6_RPL, RPL_CODE_DAO_ACK, 4);
}
/*---------------------------------------------------------------------------*/
void
uip_rpl_input(void)
{
  PRINTF("Received an RPL control message\n");
  switch(UIP_ICMP_BUF->icode) {
  case RPL_CODE_DIO:
    dio_input();
    break;
  case RPL_CODE_DIS:
    dis_input();
    break;
  case RPL_CODE_DAO:
    dao_input();
    break;
  case RPL_CODE_DAO_ACK:
    dao_ack_input();
    break;
  default:
    PRINTF("RPL: received an unknown ICMP6 code (%u)\n", UIP_ICMP_BUF->icode);
    break;
  }

  uip_len = 0;
}<|MERGE_RESOLUTION|>--- conflicted
+++ resolved
@@ -72,9 +72,6 @@
 static void dao_input(void);
 static void dao_ack_input(void);
 
-<<<<<<< HEAD
-static uint8_t dao_sequence = RPL_LOLLIPOP_INIT;
-=======
 /* some debug callbacks useful when debugging RPL networks */
 #ifdef RPL_DEBUG_DIO_INPUT
 void RPL_DEBUG_DIO_INPUT(uip_ipaddr_t *, rpl_dio_t *);
@@ -84,9 +81,7 @@
 void RPL_DEBUG_DAO_OUTPUT(rpl_parent_t *);
 #endif
 
-
-static uint8_t dao_sequence;
->>>>>>> fb977cb9
+static uint8_t dao_sequence = RPL_LOLLIPOP_INIT;
 /*---------------------------------------------------------------------------*/
 static int
 get_global_addr(uip_ipaddr_t *addr)
@@ -412,37 +407,27 @@
   buffer = UIP_ICMP_PAYLOAD;
   buffer[pos++] = instance->instance_id;
   buffer[pos++] = dag->version;
-<<<<<<< HEAD
 #if RPL_LEAF_ONLY
-  buffer[pos++] = INFINITE_RANK >> 8;
-  buffer[pos++] = INFINITE_RANK & 0xff;
+  set16(buffer, pos, INFINITE_RANK);
 #else /* RPL_LEAF_ONLY */
-  buffer[pos++] = dag->rank >> 8;
-  buffer[pos++] = dag->rank & 0xff;
+  set16(buffer, pos, dag->rank);
 #endif /* RPL_LEAF_ONLY */
-=======
-  set16(buffer, pos, dag->rank);
   pos += 2;
->>>>>>> fb977cb9
 
   buffer[pos] = 0;
   if(dag->grounded) {
     buffer[pos] |= RPL_DIO_GROUNDED;
   }
 
-<<<<<<< HEAD
   buffer[pos] |= instance->mop << RPL_DIO_MOP_SHIFT;
   buffer[pos] |= dag->preference & RPL_DIO_PREFERENCE_MASK;
   pos++;
 
   buffer[pos++] = instance->dtsn_out;
 
-  if(RPL_LOLLIPOP_IS_INIT(instance->dtsn_out))
+  if(RPL_LOLLIPOP_IS_INIT(instance->dtsn_out)) {
     RPL_LOLLIPOP_INCREMENT(instance->dtsn_out);
-=======
-  buffer[pos++] = dag->mop << RPL_DIO_MOP_SHIFT;
-  buffer[pos++] = ++dag->dtsn_out;
->>>>>>> fb977cb9
+  }
 
   /* reserved 2 bytes */
   buffer[pos++] = 0; /* flags */
@@ -463,15 +448,9 @@
     buffer[pos++] |= (instance->mc.aggr << 4) | instance->mc.prec;
     if(instance->mc.type == RPL_DAG_MC_ETX) {
       buffer[pos++] = 2;
-<<<<<<< HEAD
-      buffer[pos++] = instance->mc.obj.etx >> 8;
-      buffer[pos++] = instance->mc.obj.etx & 0xff;
+      set16(buffer, pos, instance->mc.obj.etx);
+      pos += 2;
     } else if(instance->mc.type == RPL_DAG_MC_ENERGY) {
-=======
-      set16(buffer, pos, dag->mc.obj.etx);
-      pos += 2;
-    } else if(dag->mc.type == RPL_DAG_MC_ENERGY) {
->>>>>>> fb977cb9
       buffer[pos++] = 2;
       buffer[pos++] = instance->mc.obj.energy.flags;
       buffer[pos++] = instance->mc.obj.energy.energy_est;
@@ -482,47 +461,24 @@
     }
   }
 
-<<<<<<< HEAD
-#endif /* RPL_LEAF_ONLY */
-
-  /* Always add a sub-option for DAG configuration */
-  buffer[pos++] = RPL_DIO_SUBOPT_DAG_CONF;
+  /* Always add a DAG configuration option. */
+  buffer[pos++] = RPL_OPTION_DAG_CONF;
   buffer[pos++] = 14;
   buffer[pos++] = 0; /* No Auth, PCS = 0 */
   buffer[pos++] = instance->dio_intdoubl;
   buffer[pos++] = instance->dio_intmin;
   buffer[pos++] = instance->dio_redundancy;
-  buffer[pos++] = instance->max_rankinc >> 8;
-  buffer[pos++] = instance->max_rankinc & 0xff;
-  buffer[pos++] = instance->min_hoprankinc >> 8;
-  buffer[pos++] = instance->min_hoprankinc & 0xff;
+  set16(buffer, pos, instance->max_rankinc);
+  pos += 2;
+  set16(buffer, pos, instance->min_hoprankinc);
+  pos += 2;
   /* OCP is in the DAG_CONF option */
-  buffer[pos++] = instance->of->ocp >> 8;
-  buffer[pos++] = instance->of->ocp & 0xff;
+  set16(buffer, pos, instance->of->ocp);
+  pos += 2;
   buffer[pos++] = 0; /* reserved */
   buffer[pos++] = instance->default_lifetime;
-  buffer[pos++] = instance->lifetime_unit >> 8;
-  buffer[pos++] = instance->lifetime_unit & 0xff;
-=======
-  /* Always add a DAG configuration option. */
-  buffer[pos++] = RPL_OPTION_DAG_CONF;
-  buffer[pos++] = 14;
-  buffer[pos++] = 0; /* No Auth, PCS = 0 */
-  buffer[pos++] = dag->dio_intdoubl;
-  buffer[pos++] = dag->dio_intmin;
-  buffer[pos++] = dag->dio_redundancy;
-  set16(buffer, pos, dag->max_rankinc);
+  set16(buffer, pos, instance->lifetime_unit);
   pos += 2;
-  set16(buffer, pos, dag->min_hoprankinc);
-  pos += 2;
-  /* OCP is in the DAG_CONF option */
-  set16(buffer, pos, dag->of->ocp);
-  pos += 2;
-  buffer[pos++] = 0; /* reserved */
-  buffer[pos++] = dag->default_lifetime;
-  set16(buffer, pos, dag->lifetime_unit);
-  pos += 2;
->>>>>>> fb977cb9
 
   /* Check if we have a prefix to send also. */
   if(dag->prefix_info.length > 0) {
@@ -644,17 +600,13 @@
     if(subopt_type == RPL_OPTION_PAD1) {
       len = 1;
     } else {
-<<<<<<< HEAD
-      /* Sub-option with a two-byte header + payload */
-=======
       /* The option consists of a two-byte header and a payload. */
->>>>>>> fb977cb9
       len = 2 + buffer[i + 1];
     }
 
     switch(subopt_type) {
     case RPL_OPTION_TARGET:
-      /* handle the target option */
+      /* Handle the target option. */
       prefixlen = buffer[i + 3];
       memset(&prefix, 0, sizeof(prefix));
       memcpy(&prefix, buffer + i + 4, (prefixlen + 7) / CHAR_BIT);
@@ -678,7 +630,7 @@
 
   if(lifetime == ZERO_LIFETIME) {
     /* No-Path DAO received; invoke the route purging routine. */
-    if(rep != NULL && rep->state.saved_lifetime == 0 && rep->length==prefixlen) {
+    if(rep != NULL && rep->state.saved_lifetime == 0 && rep->length == prefixlen) {
       PRINTF("RPL: Setting expiration timer for prefix ");
       PRINT6ADDR(&prefix);
       PRINTF("\n");
@@ -756,13 +708,11 @@
     dag = n->dag;
   }
 
-<<<<<<< HEAD
   instance = dag->instance;
-=======
+
 #ifdef RPL_DEBUG_DAO_OUTPUT
   RPL_DEBUG_DAO_OUTPUT(n);
 #endif
->>>>>>> fb977cb9
 
   buffer = UIP_ICMP_PAYLOAD;
 
